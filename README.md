# mans_to_es
[![Version](https://img.shields.io/pypi/v/mans_to_es.svg)](https://pypi.python.org/pypi/mans_to_es)
[![GitHub license](https://img.shields.io/github/license/ldo-cert/mans_to_es.svg)](https://github.com/LDO-CERT/mans_to_es)

Parses the FireEye HX .mans triage collections and send them to ElasticSearch

## Table of Contents
1. [About](#about)
2. [Getting started](#getting-started)
3. [Contributing](#contributing)
4. [Disclaimer](#disclaimer)


## About 
mans_to_es is an open source tool for parsing FireEye HX .mans triage collections and send them to ElasticSearch.

Mans file is a zipped collection of xml that we parse using [xmltodict](https://github.com/martinblech/xmltodict).
It uses pandas and multiprocessing to speed up the parsing with xml files.

## Getting started
#### Installation
```
<<<<<<< HEAD
pip install man-to-es
=======
pip install mans-to-es
>>>>>>> 4f2afb26
```

#### Developing

If you want to develop with the script you can download and place it under /usr/local/bin and make it executable.

#### Usage

```
$ mans_to_es.py --help
usage: MANS to ES [-h] [--filename FILENAME] [--name NAME] [--index INDEX]
                  [--es_host ES_HOST] [--es_port ES_PORT]
                  [--cpu_count CPU_COUNT] [--bulk_size BULK_SIZE] [--version]

Push .mans information in Elasticsearch index

optional arguments:
  -h, --help            show this help message and exit
  --filename FILENAME   Path of the .mans file
  --name NAME           Timeline name
  --index INDEX         ES index name
  --es_host ES_HOST     ES host
  --es_port ES_PORT     ES port
  --cpu_count CPU_COUNT
                        cpu count
  --bulk_size BULK_SIZE
                        Bulk size for multiprocessing parsing and upload
  --version             show program's version number and exit

```

## Contributing

**If you want to contribute to mans_to_es, be sure to review the [contributing guidelines](CONTRIBUTING.md). This project adheres to mans_to_es
[code of conduct](CODE_OF_CONDUCT.md). By participating, you are expected to
uphold this code.**

**We use [GitHub issues](https://github.com/LDO-CERT/mans_to_es/issues) for
tracking requests and bugs.

## Disclaimer
This is not an official FireEye product. Bugs are expected. <|MERGE_RESOLUTION|>--- conflicted
+++ resolved
@@ -11,7 +11,7 @@
 4. [Disclaimer](#disclaimer)
 
 
-## About 
+## About
 mans_to_es is an open source tool for parsing FireEye HX .mans triage collections and send them to ElasticSearch.
 
 Mans file is a zipped collection of xml that we parse using [xmltodict](https://github.com/martinblech/xmltodict).
@@ -20,11 +20,7 @@
 ## Getting started
 #### Installation
 ```
-<<<<<<< HEAD
-pip install man-to-es
-=======
 pip install mans-to-es
->>>>>>> 4f2afb26
 ```
 
 #### Developing
