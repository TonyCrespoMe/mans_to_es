--- conflicted
+++ resolved
@@ -1,149 +1,217 @@
 #!/usr/bin/env python3
-import os, sys
+
+import sys
+import os
+import json
+import zipfile
+import xmltodict
+import collections
+import datetime
+import pandas as pd
 import argparse
-import collections
-import json
 import logging
-
-import zipfile
-import shutil
-
-import datetime
-import ciso8601
-
-import xmltodict
-
-import pandas as pd
-
-from multiprocessing import Pool, cpu_count
-
-import elasticsearch
+from multiprocessing import cpu_count, Pool
 from elasticsearch import helpers, Elasticsearch
-
-from glob import glob
 
 # hide ES log
 es_logger = logging.getLogger("elasticsearch")
 es_logger.setLevel(logging.ERROR)
 url_logger = logging.getLogger("urllib3")
 url_logger.setLevel(logging.ERROR)
-pd.options.mode.chained_assignment = None
 
 FORMAT = "%(asctime)-15s %(message)s"
 logging.basicConfig(filename="mans_to_es.log", level=logging.DEBUG, format=FORMAT)
 
-MANS_FIELDS = {
+type_name = {
     "persistence": {
         "key": "PersistenceItem",
-        "datefields": [
+        "datefield": [
             "RegModified",
             "FileCreated",
             "FileModified",
             "FileAccessed",
             "FileChanged",
         ],
-        "message_fields": {
-            "RegModified": ["RegPath"],
-            "FileCreated": ["FilePath"],
-            "FileModified": ["FilePath"],
-            "FileAccessed": ["FilePath"],
-            "FileChanged": ["FilePath"],
-        },
+        "message_fields": [
+            ["RegPath"],
+            ["FilePath"],
+            ["FilePath"],
+            ["FilePath"],
+            ["FilePath"],
+        ],
         "dateformat": "%Y-%m-%dT%H:%M:%SZ",
     },
     "processes-api": {
         "key": "ProcessItem",
-        "datefields": ["startTime"],
+        "datefield": ["startTime"],
         "dateformat": "%Y-%m-%dT%H:%M:%SZ",
-        "message_fields": {"startTime": ["name"]},
+        "message_fields": [["name"]],
     },
     "processes-memory": {
         "key": "ProcessItem",
-        "datefields": ["startTime"],
+        "datefield": ["startTime"],
         "dateformat": "%Y-%m-%dT%H:%M:%SZ",
-        "message_fields": {"startTime": ["name"]},
+        "message_fields": [["name"]],
     },
     "urlhistory": {
         "key": "UrlHistoryItem",
-        "datefields": ["LastVisitDate"],
+        "datefield": ["LastVisitDate"],
         "dateformat": "%Y-%m-%dT%H:%M:%SZ",
-        "message_fields": {"LastVisitDate": ["URL"]},
+        "message_fields": [["URL"]],
     },
     "stateagentinspector": {
         "key": "eventItem",
-        "datefields": ["timestamp"],
+        "datefield": ["timestamp"],
         "dateformat": "%Y-%m-%dT%H:%M:%S.%fZ",
-        "SubEventType": {
-            "addressNotificationEvent": {"message_fields": ["address"]},
-            "regKeyEvent": {"message_fields": ["keyPath"]},
+        "subtypes": {
+            "addressNotificationEvent": {
+                "meta": ["message", "address", "datetime", "timestamp_desc"],
+                "message_fields": ["address"],
+            },
+            "regKeyEvent": {
+                "meta": [
+                    "message",
+                    "hive",
+                    "keyPath",
+                    "path",
+                    "pid",
+                    "process",
+                    "processPath",
+                    "username",
+                    "datetime",
+                    "timestamp_desc",
+                ],
+                "message_fields": ["keyPath"],
+            },
             "ipv4NetworkEvent": {
+                "meta": [
+                    "message",
+                    "localIP",
+                    "localPort",
+                    "pid",
+                    "process",
+                    "processPath",
+                    "protocol",
+                    "remoteIP",
+                    "remotePort",
+                    "username",
+                    "datetime",
+                    "timestamp_desc",
+                ],
                 "message_fields": ["localIP", "remoteIP"],
                 "hits_key": "EXC",
             },
             "processEvent": {
+                "meta": [
+                    "message",
+                    "md5",
+                    "parentPid",
+                    "parentProcess",
+                    "parentProcessPath",
+                    "pid",
+                    "process",
+                    "processCmdLine",
+                    "processPath",
+                    "startTime",
+                    "username",
+                    "datetime",
+                    "timestamp_desc",
+                    "eventType",
+                ],
                 "message_fields": ["process", "eventType"],
                 "hits_key": "EXC",
             },
-            "imageLoadEvent": {"message_fields": ["fileName"]},
-            "fileWriteEvent": {"message_fields": ["fileName"], "hits_key": "PRE"},
+            "imageLoadEvent": {
+                "meta": [
+                    "devicePath",
+                    "drive",
+                    "message",
+                    "fileExtension",
+                    "fileName",
+                    "filePath",
+                    "fullPath",
+                    "pid",
+                    "process",
+                    "processPath",
+                    "username",
+                    "datetime",
+                    "timestamp_desc",
+                ],
+                "message_fields": ["fileName"],
+            },
+            "fileWriteEvent": {
+                "meta": [
+                    "closed",
+                    "dataAtLowestOffset",
+                    "devicePath",
+                    "drive",
+                    "message",
+                    "fileExtension",
+                    "fileName",
+                    "filePath",
+                    "fullPath",
+                    "lowestFileOffsetSeen",
+                    "md5",
+                    "numBytesSeenWritten",
+                    "pid",
+                    "process",
+                    "processPath",
+                    "size",
+                    "textAtLowestOffset",
+                    "username",
+                    "writes",
+                    "datetime",
+                    "timestamp_desc",
+                ],
+                "message_fields": ["fileName"],
+                "hits_key": "PRE",
+            },
             "dnsLookupEvent": {
-                "meta": ["hostname", "pid", "process", "processPath", "username"],
+                "meta": [
+                    "message",
+                    "hostname",
+                    "pid",
+                    "process",
+                    "processPath",
+                    "username",
+                    "datetime",
+                    "timestamp_desc",
+                ],
                 "message_fields": ["hostname"],
             },
-            "urlMonitorEvent": {"message_fields": ["requestUrl"]},
+            "urlMonitorEvent": {
+                "meta": [
+                    "message",
+                    "hostname",
+                    "requestUrl",
+                    "urlMethod",
+                    "userAgent",
+                    "httpHeader",
+                    "remoteIpAddress",
+                    "remotePort",
+                    "localPort",
+                    "pid",
+                    "process",
+                    "processPath",
+                    "username",
+                    "datetime",
+                    "timestamp_desc",
+                ],
+                "message_fields": ["requestUrl"],
+            },
         },
     },
     "prefetch": {
         "key": "PrefetchItem",
-        "datefields": ["LastRun", "Created"],
+        "datefield": ["LastRun", "Created"],
         "dateformat": "%Y-%m-%dT%H:%M:%SZ",
-        "message_fields": {
-            "LastRun": ["ApplicationFileName"],
-            "Created": ["ApplicationFileName"],
-        },
+        "message_fields": [["ApplicationFileName"], ["ApplicationFileName"]],
     },
     "filedownloadhistory": {
         "key": "FileDownloadHistoryItem",
-        "datefields": ["LastModifiedDate", "LastAccessedDate", "StartDate", "EndDate"],
+        "datefield": ["LastModifiedDate", "LastAccessedDate", "StartDate", "EndDate"],
         "dateformat": "%Y-%m-%dT%H:%M:%SZ",
-        "message_fields": {
-            "LastModifiedDate": ["SourceURL"],
-            "LastAccessedDate": ["SourceURL"],
-            "StartDate": ["SourceURL"],
-            "EndDate": ["SourceURL"],
-        },
-    },
-    "files-raw": {
-        "key": "FileItem",
-        "datefields": ["Created", "Modified", "Accessed", "Changed"],
-        "dateformat": "%Y-%m-%dT%H:%M:%SZ",
-        "message_fields": {
-            "Created": ["FullPath"],
-            "Modified": ["FullPath"],
-            "Accessed": ["FullPath"],
-            "Changed": ["FullPath"],
-        },
-    },
-    "cookiehistory": {
-        "key": "CookieHistoryItem",
-        "datefields": ["LastAccessedDate", "ExpirationDate"],
-        "dateformat": "%Y-%m-%dT%H:%M:%SZ",
-        "message_fields": {
-            "LastAccessedDate": ["HostName"],
-            "ExpirationDate": ["HostName"],
-        },
-    },
-    "eventlogs": {
-        "key": "EventLogItem",
-        "datefields": ["genTime"],
-        "dateformat": "%Y-%m-%dT%H:%M:%SZ",
-        "message_fields": {"genTime": ["EID", "source", "type"]},
-    },
-    "registry-raw": {
-        "key": "RegistryItem",
-        "datefields": ["Modified"],
-        "dateformat": "%Y-%m-%dT%H:%M:%SZ",
-        "message_fields": {"Modified": ["KeyPath"]},
+        "message_fields": [["SourceURL"], ["SourceURL"], ["SourceURL"], ["SourceURL"]],
     },
     "tasks": {"key": "TaskItem", "skip": True},
     "ports": {"key": "PortItem", "skip": True},
@@ -153,65 +221,61 @@
     "network-dns": {"key": "DnsEntryItem", "skip": True},
     "network-route": {"key": "RouteEntryItem", "skip": True},
     "network-arp": {"key": "ArpEntryItem", "skip": True},
-    "sysinfo": {"key": "SystemInfoItem", "skip": True},
+    "sysinfo": {"skip": True, "key": "SystemInfoItem"},
+    "registry-raw": {"key": "RegistryItem", "skip": True},
     "services": {"key": "ServiceItem", "skip": True},
-    "hivelist": {"key": "HiveItem", "skip": True},
-    "drivers-modulelist": {"key": "ModuleItem", "skip": True},
-    "drivers-signature": {"key": "DriverItem", "skip": True},
-    "formhistory": {"key": "FormHistoryItem", "skip": True},
-    "kernel-hookdetection": {"key": "HookItem", "skip": True},
 }
 
 
-def convert_both_pandas(argument, offset=0):
+def output_dict(details):
     """
-        convert_both_pandas: parse date field and convert to it to proper
+        Output_dict: details column in stateagentinspector df contains all the row info
+        In:
+            row: row of stateagentinspector file [could be a dict or a list of dict]
+            itemtype: stateagentinspector subtype
+        Out:
+            the details dict exploded in multiple columns
+    """
+    detail = details.get("detail", [])
+    ret_value = {}
+
+    if type(detail) in (collections.OrderedDict, dict):
+        ret_value[detail["name"]] = detail["value"]
+    elif type(detail) == list:
+        for i in detail:
+            ret_value[i["name"]] = i["value"]
+    return pd.Series(ret_value)
+
+
+def convert_date(argument, date_format="%Y-%m-%dT%H:%M:%S.%fZ"):
+    """
+        convert_date: parse date field and convert to es format
         in:
             argument: object to parse
+            date_format: format of the argument field
         out:
             parsed data
     """
     try:
-        d = ciso8601.parse_datetime(argument)
-        d += datetime.timedelta(seconds=offset)
-        return pd.Series(
-            [d.isoformat(timespec="seconds"), str(int(d.timestamp() * 1000000))]
-        )
-    except (ValueError, OSError):
-        logging.warning(f"[MAIN - WARNING] date {str(argument)} not valid")
-        return pd.Series([None, None])
-
-
-def convert_both(argument, offset=0):
+        d = datetime.datetime.strptime(argument, date_format)
+        iso_date = d.isoformat(timespec="seconds")
+        iso_date_new = iso_date + "+00:00"
+        return iso_date_new
+    except TypeError:
+        return None
+
+
+def convert_timestamp(argument, date_format="%Y-%m-%dT%H:%M:%S.%fZ"):
     """
-        convert_both: parse date field and convert to it to proper
+        convert_timestamp: parse date field and convert to timestamp
         in:
             argument: object to parse
+            date_format: format of the argument field
         out:
             parsed data
     """
-    try:
-        d = ciso8601.parse_datetime(argument)
-        d += datetime.timedelta(seconds=offset)
-        return d.isoformat(timespec="seconds"), str(int(d.timestamp() * 1000000))
-    except (ValueError, OSError):
-        logging.warning(f"[MAIN - WARNING] date {str(argument)} not valid")
-        return None, None
-
-
-def convert_skew(offset):
-    """
-        convert_skew: return offset for xml file in seconds
-        in:
-            offset: skew offset in custom format
-        out:
-            offset in secs or 0 if error
-    """
-    try:
-        return int(offset.replace("PT", "").replace("S", ""))
-    except:
-        logging.warning(f"[MAIN - WARNING] problem parsing skew: {offset}")
-        return 0
+    d = datetime.datetime.strptime(argument, date_format)
+    return str(int(d.timestamp() * 1000000))
 
 
 class MansToEs:
@@ -221,93 +285,60 @@
         self.name = args.name
         self.bulk_size = args.bulk_size
         self.cpu_count = args.cpu_count
+        self.es_info = {"host": args.es_host, "port": args.es_port}
         self.folder_path = self.filename + "__tmp"
-        self.offset_stateagentinspector = None
-        self.es_info = {"host": args.es_host, "port": args.es_port}
-        self.upload_parts = []
         self.filelist = {}
-        self.ioc_alerts = []
+        self.ioc_alerts = {}
         self.exd_alerts = []
-        self.generic_items = {}
 
         es = Elasticsearch([self.es_info])
         if not es.ping():
             raise ValueError("Connection failed")
-<<<<<<< HEAD
-=======
-        
+
         logging.debug(
             "Start parsing %s. Push on %s index and %s timeline"
             % (args.filename, args.name, args.index)
         )
->>>>>>> 4f2afb26
-
-        logging.debug(f"[MAIN] Start parsing {args.filename}.")
-        logging.debug(f"[MAIN] Pushing on {args.name} index and {args.index} timeline")
-
-    def handle_stateagentinspector(self, path, item_detail):
-        """
-            handle_item: streaming function for xmltodict (stateagentitem)
-            In:
-                path: xml item path
-        """
-        item = {}
-        uid = path[1][1]["uid"]
-        item["uid"] = uid
-        item["SubEventType"] = item_detail["eventType"]
-        # stateagentinspector has only timestamp field and is parsed now!
-        datetime, timestamp = convert_both(
-            item_detail["timestamp"], self.offset_stateagentinspector
-        )
-        item["timestamp"] = timestamp
-        item["datetime"] = datetime
-        item["datetype"] = "timestamp"
-        item["message"] = item_detail["eventType"]
-        if type(item_detail["details"]["detail"]) in (collections.OrderedDict, dict):
-            x = item_detail["details"]["detail"]
-        else:
-            for x in item_detail["details"]["detail"]:
-                item[x["name"]] = x["value"]
-        if uid in self.ioc_alerts:
-            item["source"] = "IOC"
-            item["resolution"] = "ALERT"
-            item["ALERT"] = True
-            item["alert_code"] = (
-                MANS_FIELDS["stateagentinspector"]["SubEventType"]
-                .get(item_detail["eventType"], {})
-                .get("hits_key", None),
+
+    def get_hits(self):
+        """
+            Get hit and alert from hits.json file
+        """
+        with open(os.path.join(self.folder_path, "hits.json"), "r") as f:
+            for x in json.load(f):
+                if x.get("data", {}).get("key", None):
+                    self.ioc_alerts.setdefault(
+                        x["data"]["key"]["event_type"], []
+                    ).append(x["data"]["key"]["event_id"])
+                elif x.get("data", {}).get("documents", None) or x.get("data", {}).get(
+                    "analysis_details", None
+                ):
+                    self.exd_alerts.append(
+                        {
+                            "source": x["source"],
+                            "resolution": x["resolution"],
+                            "process id": x["data"]["process_id"],
+                            "process name": x["data"]["process_name"],
+                            "alert_code": "XPL",
+                            "datetime": convert_date(
+                                x["data"]["earliest_detection_time"],
+                                date_format="%Y-%m-%dT%H:%M:%SZ",
+                            ),
+                            "timestamp": convert_timestamp(
+                                x["data"]["earliest_detection_time"],
+                                date_format="%Y-%m-%dT%H:%M:%SZ",
+                            ),
+                            "ALERT": True,
+                            "message": "PID: %s PROCESS: %s"
+                            % (str(x["data"]["process_id"]), x["data"]["process_name"]),
+                        }
+                    )
+        if len(self.exd_alerts) > 0:
+            es = Elasticsearch([self.es_info])
+            helpers.bulk(
+                es, self.exd_alerts, index=self.index, doc_type="generic_event"
             )
-        self.generic_items.setdefault(path[1][0], []).append(item)
-        return True
-
-    def handle_item(self, path, item_detail):
-        """
-            handle_item: streaming function for xmltodict
-            In:
-                path: xml item path
-                item_detail: xml item data
-        """
-        item_detail["message"] = path[1][0]
-        self.generic_items.setdefault(path[1][0], []).append(item_detail)
-        return True
-
-    def generate_df(self, file, offset, filetype, stateagentinspector=False):
-        """
-            Generate dataframe from xml file
-        """
-        xmltodict.parse(
-            file.read(),
-            item_depth=2,
-            item_callback=self.handle_stateagentinspector
-            if stateagentinspector
-            else self.handle_item,
-        )
-        key_type = MANS_FIELDS[filetype]["key"]
-        if self.generic_items.get(key_type, []) == []:
-            return None, False
-        df = pd.DataFrame(self.generic_items[key_type])
-        df["mainEventType"] = filetype
-        return df, True
+        logging.debug("alert collected")
 
     def extract_mans(self):
         """
@@ -316,14 +347,7 @@
         zip_ref = zipfile.ZipFile(self.filename, "r")
         zip_ref.extractall(self.folder_path)
         zip_ref.close()
-        logging.debug(f"[MAIN] Unzip file in {self.folder_path} [✔]")
-
-    def delete_temp_folder(self):
-        try:
-            shutil.rmtree(self.folder_path)
-            logging.debug("[MAIN] temporary folder deleted [✔]")
-        except:
-            logging.warning("[MAIN - WARNING] failed to delete temporary folder")
+        logging.debug("File extracted in %s" % self.folder_path)
 
     def parse_manifest(self):
         """
@@ -336,226 +360,176 @@
                     self.filelist[item["generator"]] = []
                 for res in item["results"]:
                     if res["type"] == "application/xml":
-                        if item["generator"] == "stateagentinspector":
-                            self.offset_stateagentinspector = convert_skew(
-                                res["timestamps"][0]["skew"]
-                            )
-                        self.filelist[item["generator"]].append(
-                            (res["payload"], convert_skew(res["timestamps"][0]["skew"]))
-                        )
-        logging.debug("[MAIN] Parsing Manifest.json [✔]")
-
-    def parse_hits(self):
-        """
-            Get hit and alert from hits.json file
-        """
-        if not os.path.exists(os.path.join(self.folder_path, "hits.json")):
-            logging.debug("[MAIN] Parsing Hits.json [missing]")
-        else:
-            with open(os.path.join(self.folder_path, "hits.json"), "r") as f:
-                for x in json.load(f):
-                    if x.get("data", {}).get("key", None):
-                        event_id = str(x["data"]["key"]["event_id"])
-                        if event_id not in self.ioc_alerts:
-                            self.ioc_alerts.append(event_id)
-                    elif x.get("data", {}).get("documents", None) or x.get(
-                        "data", {}
-                    ).get("analysis_details", None):
-                        (alert_datetime, alert_timestamp) = convert_both(
-                            x["data"]["earliest_detection_time"], 0  # ??
-                        )
-                        self.exd_alerts.append(
-                            {
-                                "source": x["source"],
-                                "resolution": x["resolution"],
-                                "process id": x["data"]["process_id"],
-                                "process name": x["data"]["process_name"],
-                                "alert_code": "XPL",
-                                "datetime": alert_datetime,
-                                "timestamp": alert_timestamp,
-                                "ALERT": True,
-                                "message": "PID: %s PROCESS: %s"
-                                % (
-                                    str(x["data"]["process_id"]),
-                                    x["data"]["process_name"],
-                                ),
-                            }
-                        )
-            if len(self.exd_alerts) > 0:
-                es = Elasticsearch([self.es_info])
-                helpers.bulk(
-                    es, self.exd_alerts, index=self.index, doc_type="generic_event"
-                )
-            logging.debug(
-                "[MAIN] Parsing Hits.json - %d alerts found [✔]"
-                % (len(self.exd_alerts) + len(self.ioc_alerts))
-            )
+                        self.filelist[item["generator"]].append(res["payload"])
+        logging.debug("Manifest.json parsed")
 
     def process(self):
         """
             Process all files contained in .mans extracted folder
         """
-        files_list = []
         for filetype in self.filelist.keys():
+
             # If filetype is new for now it's skipped
-            if filetype not in MANS_FIELDS.keys():
-                logging.warning(
-                    f"[MAIN] {filetype} filetype not recognize. Send us a note! - SKIP"
+            if filetype not in type_name.keys():
+                logging.debug(
+                    "Filetype: %s not recognize. Send us a note! - SKIPPED"
+                    % type_name[filetype]["key"]
                 )
                 continue
+
             # Ignore items if not related to timeline
             # TODO: will use them in neo4j for relationship
-            if MANS_FIELDS[filetype].get("skip", False):
-                logging.debug(f"[MAIN] SKIP {filetype}")
+            if type_name[filetype].get("skip", False):
+                logging.debug("Filetype: %s - SKIPPED" % type_name[filetype]["key"])
                 continue
+            logging.debug("Filetype: %s - START" % type_name[filetype]["key"])
+
             # Read all files related to the type
-            for (file, offset) in self.filelist[filetype]:
-                files_list.append((filetype, file, offset))
-
-        with Pool(processes=self.cpu_count) as pool:
-            res = pool.starmap_async(self.process_file, files_list).get()
-        logging.debug("[MAIN] Pre-Processing [✔]")
-
-    def process_file(self, filetype, file, offset):
-        """
-            process_file: parse xml to df and clean it
-            In:
-                filetype: filetype of the xml
-                file: xml file pointer 
-                offset: offset to add to date fields
-        """
-        info = MANS_FIELDS[filetype]
-
-        logging.debug(f"[{filetype:<20} {file}] df [ ] - date [ ] - message [ ]")
-        df, valid = self.generate_df(
-            open(os.path.join(self.folder_path, file), "r", encoding="utf8"),
-            offset,
-            filetype,
-            filetype == "stateagentinspector",
-        )
-
-        if not valid:
-            logging.error(f"[{filetype:<20} {file}] -- XML not valid or empty")
-            return
-
-        # check all date field, if not present remove them, if all not valid skip
-        datefields = [x for x in info["datefields"] if x in df.columns]
-        if len(datefields) == 0:
-            logging.debug(f"[{filetype:<20} {file}] No valid time field - SKIP")
-            return
-
-        if filetype == "stateagentinspector":
-            # each subtype has different fields and message fields
-            subevents = df["SubEventType"].unique()
-            # logging.debug(f"[{filetype:<20} {file}] contains followings subtypes: {subevents}")
-            for sb in subevents:
-
-                # if it's new we cannot continue
-                if sb not in info["SubEventType"].keys():
+            for file in self.filelist[filetype]:
+
+                logging.debug("Opening %s [%s]" % (file, type_name[filetype]["key"]))
+
+                with open(
+                    os.path.join(self.folder_path, file), "r", encoding="utf8"
+                ) as f:
+                    df_xml = (
+                        xmltodict.parse(f.read())
+                        .get("itemList", {})
+                        .get(type_name[filetype]["key"], {})
+                    )
+                    if df_xml == {}:
+                        logging.debug("\tEmpty file - SKIPPED")
+                        continue
+                    df = pd.DataFrame(df_xml)
+
+                # check all date field, if not present remove them, if all not valid skip
+                datefields = [
+                    x for x in type_name[filetype]["datefield"] if x in df.columns
+                ]
+                if len(datefields) == 0:
                     logging.debug(
-                        f"[{filetype:<20} {sb:<24} {file}] -- new subtype found. Send us a note!"
+                        "Filetype: %s has no valid time field - SKIPPED"
+                        % type_name[filetype]["key"]
                     )
                     continue
 
-                # take only valid column for that subtype
-                subdf = df[df["SubEventType"] == sb]
-
-                # add messages based on selected fields value
-                if info["SubEventType"][sb].get("message_fields", None):
-                    subdf.loc[:, "message"] = subdf.apply(
-                        lambda row: " - ".join(
-                            [row["message"]]
-                            + [
-                                str(row[mf])
-                                for mf in info["SubEventType"][sb]["message_fields"]
-                                if row.get(mf, None)
-                            ]
+                # if not valid date field drop them
+                df = df.dropna(axis=0, how="all", subset=datefields)
+
+                # stateagentinspector have in eventType the main subtype and in timestamp usually the relative time
+                if filetype == "stateagentinspector":
+                    df = df.rename(columns={"eventType": "message"})
+                    df["datetime"] = df["timestamp"].apply(lambda x: convert_date(x))
+                    df["timestamp"] = df["datetime"].apply(
+                        lambda x: convert_timestamp(
+                            x, date_format="%Y-%m-%dT%H:%M:%S+00:00"
                         )
-                        + " [%s]" % row["datetype"],
-                        axis=1,
                     )
                 else:
-                    subdf.loc[:, "message"] = subdf.apply(
-                        lambda row: row["message"] + " [%s]" % row["datetype"], axis=1
-                    )
-                subdf.loc[:, "timestamp_desc"] = subdf.loc[:, "message"]
-                logging.debug(
-                    f"[{filetype:<20} {sb:<24} {file}] df [✔] - date [✔] - message [✔]"
-                )
-                subdf.dropna(axis=1, how="all").to_json(
-                    os.path.join(self.folder_path, f"tmp___{sb}_{file}.json"),
-                    orient="records",
-                    lines=True,
-                )
-        else:
-            logging.debug(f"[{filetype:<20} {file}] df [✔] - date [ ] - message [ ]")
-            # melt multiple date fields
-            if len(datefields) > 1:
-                df = df.melt(
-                    id_vars=[x for x in df.columns if x not in datefields],
-                    var_name="datetype",
-                    value_name="datetime",
-                )
-            else:
-                df["datetype"] = datefields[0]
-                df = df.rename(columns={datefields[0]: "datetime"})
-            df = df[df["datetime"].notnull()]
-
-            # convert datetime to default format
-            df[["datetime", "timestamp"]] = df["datetime"].apply(
-                lambda x: convert_both_pandas(x, offset)
+                    df["message"] = filetype
+                    # convert all export date fields to default format
+                    for datefield in datefields:
+                        df[datefield] = df[datefield].apply(
+                            lambda x: convert_date(x, type_name[filetype]["dateformat"])
+                        )
+                df = df.drop(["@created", "@sequence_num"], axis=1, errors="ignore")
+                logging.debug("\tPreprocessing done")
+
+                # stateagentinspector is big and converted in parallel
+                if filetype == "stateagentinspector":
+                    pieces = []
+
+                    for itemtype in [x for x in type_name[filetype]["subtypes"].keys()]:
+                        tmp_df = df[df.message == itemtype].reset_index()
+                        for i in range(0, len(tmp_df), self.bulk_size):
+                            pieces.append(
+                                (tmp_df.loc[i: i + self.bulk_size - 1, :], itemtype)
+                            )
+                    with Pool(processes=self.cpu_count) as pool:
+                        pool.starmap_async(
+                            self.explode_stateagentinspector, pieces
+                        ).get()
+                else:
+                    # explode if multiple date
+                    list_dd = []
+                    df_dd = pd.DataFrame()
+                    df_tmp = df[[x for x in df.columns if x not in datefields]]
+                    for index, x in enumerate(datefields):
+                        df_tmp2 = df_tmp.copy()
+                        df_tmp2["datetime"] = df[[x]]
+                        df_tmp2 = df_tmp2[df_tmp2["datetime"].notnull()]
+                        df_tmp2["timestamp"] = df_tmp2["datetime"].apply(
+                            lambda x: convert_timestamp(
+                                x, date_format="%Y-%m-%dT%H:%M:%S+00:00"
+                            )
+                        )
+                        if type_name[filetype].get("message_fields", None):
+                            for mf in type_name[filetype]["message_fields"][index]:
+                                df_tmp2["message"] += " - " + df_tmp2[mf]
+                        df_tmp2["message"] += " [%s]" % x
+                        list_dd.append(df_tmp2)
+                    df_dd = pd.concat(list_dd, sort=False)
+
+                    df_dd["timestamp_desc"] = df_dd["message"]
+                    self.to_elastic(df_dd)
+                logging.debug("\tUpload done")
+        logging.debug("completed")
+
+    def explode_stateagentinspector(self, edf, itemtype):
+        """
+            explode_stateagentinspector: parse stateagentinspector file
+            In:
+                edf: piece of stateagentinspector file
+                itemtype: subtype of processes piece
+        """
+        subtype = type_name["stateagentinspector"]["subtypes"]
+
+        end = pd.concat(
+            [
+                edf,
+                edf.apply(
+                    lambda row: output_dict(row.details),
+                    axis=1,
+                    result_type="expand",
+                ),
+            ],
+            axis=1,
+        )
+
+        end[["source", "resolution", "ALERT", "alert_code"]] = end["@uid"].apply(
+            lambda x: pd.Series(
+                {
+                    "source": "IOC",
+                    "resolution": "ALERT",
+                    "ALERT": True,
+                    "alert_code": subtype[itemtype].get("hits_key", None),
+                }
             )
-
-            logging.debug(f"[{filetype:<20} {file}] df [✔] - date [✔] - message [ ]")
-
-            # Add messages based on selected fields value
-            if info.get("message_fields", None):
-                df.loc[:, "message"] = df.apply(
-                    lambda row: " - ".join(
-                        [row["message"]]
-                        + [
-                            str(row[mf])
-                            for mf in info["message_fields"][row["datetype"]]
-                            if row.get(mf, None)
-                        ]
-                    )
-                    + " [%s]" % row["datetype"],
-                    axis=1,
-                )
-            else:
-                df.loc[:, "message"] = df.apply(
-                    lambda row: row["message"] + " [%s]" % row["datetype"], axis=1
-                )
-            df.loc[:, "timestamp_desc"] = df.loc[:, "message"]
-            logging.debug(f"[{filetype:<20} {file}] df [✔] - date [✔] - message [✔]")
-            df.dropna(axis=1, how="all").to_json(
-                os.path.join(self.folder_path, f"tmp___{file}.json"),
-                orient="records",
-                lines=True,
+            if itemtype in self.ioc_alerts.keys()
+            and int(x) in self.ioc_alerts[itemtype]
+            else pd.Series(
+                {"source": None, "resolution": None, "ALERT": None, "alert_code": None}
             )
-        del df
-
-    def to_elastic(self):
+        )
+
+        end = end.drop(["details"], axis=1, errors="ignore")
+        if subtype[itemtype].get("message_fields", None):
+            for mf in subtype[itemtype]["message_fields"]:
+                end["message"] += " - " + end[mf]
+        end["timestamp_desc"] = end["message"]
+        self.to_elastic(end)
+        logging.debug("\t\tUpload part - done")
+
+    def to_elastic(self, end):
         """
             to_elastic: push dataframe to elastic index
-        """
-        elk_items = []
-        for file in glob(self.folder_path + "/tmp__*.json"):
-            elk_items += open(file, "r").readlines()
-        logging.debug(f"[MAIN] Pushing {len(elk_items)} items to elastic")
+            In:
+                end: dataframe to push
+        """
         es = Elasticsearch([self.es_info])
-        collections.deque(
-            helpers.parallel_bulk(
-                es,
-                elk_items,
-                index=self.index,
-                doc_type="generic_event",
-                chunk_size=self.bulk_size,
-                request_timeout=60,
-            ),
-            maxlen=0,
-        )
-        logging.debug("[MAIN] Parallel elastic push [✔]")
+        data = end.to_json(orient="records")
+        data = json.loads(data)
+        helpers.bulk(es, data, index=self.index, doc_type="generic_event")
 
 
 def main():
@@ -586,7 +560,7 @@
     )
 
     parser.add_argument(
-        "--version", dest="version", action="version", version="%(prog)s 1.4"
+        "--version", dest="version", action="version", version="%(prog)s 1.3"
     )
     args = parser.parse_args()
 
@@ -597,11 +571,8 @@
             mte = MansToEs(args)
             mte.extract_mans()
             mte.parse_manifest()
-            mte.parse_hits()
+            mte.get_hits()
             mte.process()
-            mte.to_elastic()
-            mte.delete_temp_folder()
-            logging.debug("[MAIN] Operation Completed [✔✔✔]")
         except:
             logging.exception("Error parsing .mans")
             return False
